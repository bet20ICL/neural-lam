--- conflicted
+++ resolved
@@ -62,12 +62,7 @@
         self.grid_dim = (
             2 * args.constants["GRID_STATE_DIM"]
             + grid_static_dim
-<<<<<<< HEAD
-            + args.constants["GRID_FORCING_DIM"]
-            + args.constants["BATCH_STATIC_FEATURE_DIM"]
-=======
             + constants.GRID_FORCING_DIM
->>>>>>> b0050b9d
         )
 
         # Instantiate loss function
@@ -187,18 +182,9 @@
     def common_step(self, batch):
         """
         Predict on single batch
-<<<<<<< HEAD
-
-        init_states: (B, 2, num_grid_nodes, d_features)
-        target_states: (B, pred_steps, num_grid_nodes, d_features)
-
-        batch_static_features: (B, num_grid_nodes, d_static_f),
-            for example open water
-=======
         batch consists of:
         init_states: (B, 2, num_grid_nodes, d_features)
         target_states: (B, pred_steps, num_grid_nodes, d_features)
->>>>>>> b0050b9d
         forcing_features: (B, pred_steps, num_grid_nodes, d_forcing),
             where index 0 corresponds to index 1 of init_states
         """
